--- conflicted
+++ resolved
@@ -2357,18 +2357,41 @@
 	assert.Equal(t, 0, partitionProducerImp.pendingQueue.Size())
 }
 
-<<<<<<< HEAD
+func TestSendConcurrently(t *testing.T) {
+	client, err := NewClient(ClientOptions{
+		URL: lookupURL,
+	})
+	assert.NoError(t, err)
+	defer client.Close()
+	testProducer, err := client.CreateProducer(ProducerOptions{
+		Topic:            newTopicName(),
+		CompressionType:  ZSTD,
+		CompressionLevel: Better,
+		DisableBatching:  true,
+	})
+	assert.NoError(t, err)
+
+	var wg sync.WaitGroup
+	for i := 0; i < 100; i++ {
+		wg.Add(1)
+		go func() {
+			_, err := testProducer.Send(context.Background(), &ProducerMessage{
+				Payload: make([]byte, 100),
+			})
+			assert.NoError(t, err)
+			wg.Done()
+		}()
+	}
+	wg.Wait()
+}
+
 func TestProducerSendDuplicatedMessages(t *testing.T) {
-=======
-func TestSendConcurrently(t *testing.T) {
->>>>>>> c4f47abd
 	client, err := NewClient(ClientOptions{
 		URL: lookupURL,
 	})
 	assert.NoError(t, err)
 	defer client.Close()
 	testProducer, err := client.CreateProducer(ProducerOptions{
-<<<<<<< HEAD
 		Topic: newTopicName(),
 	})
 
@@ -2390,27 +2413,6 @@
 		assert.Equal(t, int64(-1), msgID.EntryID())
 	}
 	testProducer.Close()
-=======
-		Topic:            newTopicName(),
-		CompressionType:  ZSTD,
-		CompressionLevel: Better,
-		DisableBatching:  true,
-	})
-	assert.NoError(t, err)
-
-	var wg sync.WaitGroup
-	for i := 0; i < 100; i++ {
-		wg.Add(1)
-		go func() {
-			_, err := testProducer.Send(context.Background(), &ProducerMessage{
-				Payload: make([]byte, 100),
-			})
-			assert.NoError(t, err)
-			wg.Done()
-		}()
-	}
-	wg.Wait()
->>>>>>> c4f47abd
 }
 
 type pendingQueueWrapper struct {
